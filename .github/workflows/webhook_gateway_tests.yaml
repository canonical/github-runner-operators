name: Webhook Gateway Integration Tests
on:
  pull_request:
  workflow_call:

concurrency:
  group: ${{ github.workflow }}-${{ github.ref }}
  cancel-in-progress: true

permissions:
  contents: read

jobs:
  detect-changes:
    runs-on: ubuntu-latest
    outputs:
      webhook-gateway: ${{ steps.filter.outputs.webhook-gateway }}
    steps:
      - uses: actions/checkout@v6
      - uses: dorny/paths-filter@v3
        id: filter
        with:
          filters: |
            webhook-gateway:
              - 'cmd/webhook-gateway/**'
              - 'webhook-gateway-operator/**'
              - 'internal/**'
              - '.github/workflows/webhook_gateway_tests.yaml'

  integration-test:
    needs: detect-changes
    if: needs.detect-changes.outputs.webhook-gateway == 'true'
    runs-on: [self-hosted-linux-amd64-noble-edge]
    name: Run Integration Tests
    steps:
      - uses: actions/checkout@v6

      - name: Set up Go
        uses: actions/setup-go@v6
        with:
          go-version: 1.25

      - name: Wait for rabbitmq
        run: |
          until curl -fs http://localhost:15672;
            do echo "waiting for rabbit mq"
            sleep 2
          done

      - name: Build and Test
        env:
          RABBITMQ_CONNECT_STRING: amqp://guest:guest@localhost:5672/
          APP_PORT: 8080
          APP_WEBHOOK_SECRET_VALUE: fake-secret
        run: |
<<<<<<< HEAD
          go test -v -cover -tags=integration -race ./webhook-gateway/...
=======
          go test -v -cover -tags=integration -race ./cmd/webhook-gateway/...
          go test -v -cover -tags=integration -race ./internal/database/...
>>>>>>> e7369c4f

    services:
      rabbitmq:
        image: rabbitmq:4-management
        ports:
          - 5672:5672
          - 15672:15672

  charm-integration-tests:
    needs: detect-changes
    if: needs.detect-changes.outputs.webhook-gateway == 'true'
    uses: canonical/operator-workflows/.github/workflows/integration_test.yaml@main
    secrets: inherit
    permissions:
      packages: write

    with:
      self-hosted-runner: true
      self-hosted-runner-label: "edge"
      juju-channel: 3.6/stable
      provider: microk8s
      microk8s-addons: "dns ingress rbac storage registry"
      channel: 1.34-strict
      rockcraft-channel: latest/edge
      charmcraft-channel: latest/edge
      test-tox-env: webhook-gateway-integration

  integration-status-check:
    runs-on: ubuntu-latest
    needs: [detect-changes, integration-test, charm-integration-tests]
    if: always()
    steps:
      - name: Check integration test results
        run: |
          # If tests were skipped because no changes, that's success
          if [ "${{ needs.detect-changes.outputs.webhook-gateway }}" != "true" ]; then
            echo "No webhook-gateway changes detected, skipping tests is expected"
            exit 0
          fi

          # If tests ran, check their results
          integration_result="${{ needs.integration-test.result }}"
          charm_result="${{ needs.charm-integration-tests.result }}"

          echo "Integration test result: $integration_result"
          echo "Charm integration test result: $charm_result"

          # Fail if any test that ran actually failed (not skipped)
          if [ "$integration_result" = "failure" ] || [ "$charm_result" = "failure" ]; then
            echo "One or more integration tests failed"
            exit 1
          fi

          echo "All integration tests passed or were skipped appropriately"
          exit 0<|MERGE_RESOLUTION|>--- conflicted
+++ resolved
@@ -53,12 +53,7 @@
           APP_PORT: 8080
           APP_WEBHOOK_SECRET_VALUE: fake-secret
         run: |
-<<<<<<< HEAD
-          go test -v -cover -tags=integration -race ./webhook-gateway/...
-=======
           go test -v -cover -tags=integration -race ./cmd/webhook-gateway/...
-          go test -v -cover -tags=integration -race ./internal/database/...
->>>>>>> e7369c4f
 
     services:
       rabbitmq:

name: Webhook Gateway Integration Tests
on:
    pull_request:
    workflow_call:

concurrency:
  group:  ${{ github.workflow }}-${{ github.ref }}
  cancel-in-progress: true

permissions:
  contents: read


jobs:
  detect-changes:
    runs-on: ubuntu-latest
    outputs:
      webhook-gateway: ${{ steps.filter.outputs.webhook-gateway }}
    steps:
      - uses: actions/checkout@v5
      - uses: dorny/paths-filter@v3
        id: filter
        with:
          filters: |
            webhook-gateway:
              - 'webhook-gateway/**'
              - 'internal/**'
              - '.github/workflows/webhook_gateway_tests.yaml'

  integration-test:
    needs: detect-changes
    if: needs.detect-changes.outputs.webhook-gateway == 'true'
    runs-on: [self-hosted-linux-amd64-noble-edge]
    name: Run Integration Tests
    steps:
      - uses: actions/checkout@v5

      - name: Set up Go
        uses: actions/setup-go@v6
        with:
          go-version: 1.25

      - name: Wait for rabbitmq
        run: |
          until curl -fs http://localhost:15672;
            do echo "waiting for rabbit mq test"
            sleep 2
          done

      - name: Build and Test
        env:
          POSTGRESQL_CONNECT_STRING: postgres://postgres:postgres@localhost:5432/postgres
          RABBITMQ_CONNECT_STRING: amqp://guest:guest@localhost:5672/
          APP_PORT: 8080
          APP_WEBHOOK_SECRET_VALUE: fake-secret
        run: |
          go test -v -cover -tags=integration -race ./...

    services:
      postgres:
        image: postgres:latest
        env:
          POSTGRES_PASSWORD: postgres
        ports:
          - 5432:5432
      rabbitmq:
        image: rabbitmq:4-management
        ports:
          - 5672:5672
          - 15672:15672


  charm-integration-tests:
    needs: detect-changes
    if: needs.detect-changes.outputs.webhook-gateway == 'true'
    uses: canonical/operator-workflows/.github/workflows/integration_test.yaml@main
    secrets: inherit

    with:
      self-hosted-runner: true
      self-hosted-runner-label: "edge"
      juju-channel: 3.6/stable
      provider: microk8s
      microk8s-addons: "dns ingress rbac storage registry"
      channel: 1.34-strict
      rockcraft-channel: latest/edge
      charmcraft-channel: latest/edge
      test-tox-env: webhook-gateway-integration
<<<<<<< HEAD
      upload-image: ${{ startsWith( 'refs/heads/copilot/', github.ref ) && 'artifact' || '' }}
=======
      upload-image: ${{ startsWith(github.head_ref,  'copilot/') && 'artifact' || '' }}


  integration-status-check:
    runs-on: ubuntu-latest
    needs: [detect-changes, integration-test, charm-integration-tests]
    if: always()
    steps:
      - name: Check integration test results
        run: |
          # If tests were skipped because no changes, that's success
          if [ "${{ needs.detect-changes.outputs.webhook-gateway }}" != "true" ]; then
            echo "No webhook-gateway changes detected, skipping tests is expected"
            exit 0
          fi

          # If tests ran, check their results
          integration_result="${{ needs.integration-test.result }}"
          charm_result="${{ needs.charm-integration-tests.result }}"

          echo "Integration test result: $integration_result"
          echo "Charm integration test result: $charm_result"

          # Fail if any test that ran actually failed (not skipped)
          if [ "$integration_result" = "failure" ] || [ "$charm_result" = "failure" ]; then
            echo "One or more integration tests failed"
            exit 1
          fi

          echo "All integration tests passed or were skipped appropriately"
          exit 0
>>>>>>> fb1ec71d
<|MERGE_RESOLUTION|>--- conflicted
+++ resolved
@@ -86,9 +86,6 @@
       rockcraft-channel: latest/edge
       charmcraft-channel: latest/edge
       test-tox-env: webhook-gateway-integration
-<<<<<<< HEAD
-      upload-image: ${{ startsWith( 'refs/heads/copilot/', github.ref ) && 'artifact' || '' }}
-=======
       upload-image: ${{ startsWith(github.head_ref,  'copilot/') && 'artifact' || '' }}
 
 
@@ -119,5 +116,4 @@
           fi
 
           echo "All integration tests passed or were skipped appropriately"
-          exit 0
->>>>>>> fb1ec71d
+          exit 0
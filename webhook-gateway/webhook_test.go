/*
 * Copyright 2025 Canonical Ltd.
 * See LICENSE file for licensing details.
 */

// integration test for the webhook-gateway application

package main

import (
	"crypto/hmac"
	"crypto/sha256"
	"encoding/hex"
	"net/http"
	"os"
	"strings"
	"testing"
	"time"

	amqp "github.com/rabbitmq/amqp091-go"
	"github.com/stretchr/testify/assert"
)

func TestHTTPRequestIsForwarded(t *testing.T) {
	const payload = `{"message":"Hello, Bob!"}`

	go main()

	secret := getSecretFromEnv(t)
	sendPayloadToHTTPServer(t, payload, secret)

	amqpUri := getAmqpUriFromEnv(t)
	msg := consumeMessage(t, amqpUri)

	assert.Equal(t, payload, msg, "expected message body to match")
}

func getSecretFromEnv(t *testing.T) string {
	secret := os.Getenv(webhookSecretEnvVar)
	if secret == "" {
<<<<<<< HEAD
		t.Skip("WEBHOOK_SECRET environment variable not set, skip tests")
=======
		t.Fatal(webhookSecretEnvVar + " environment variable not set")
>>>>>>> 8fe6b0a8
	}
	return secret
}

func getAmqpUriFromEnv(t *testing.T) string {
	uri := os.Getenv(rabbitMQUriEnvVar)
	if uri == "" {
<<<<<<< HEAD
		t.Skip("RABBITMQ_CONNECT_STRING environment variable not set, skip tests")
=======
		t.Fatal(rabbitMQUriEnvVar + " environment variable not set")
>>>>>>> 8fe6b0a8
	}
	return uri
}

func sendPayloadToHTTPServer(t *testing.T, payload string, secret string) {
	req := createRequest(t, payload, secret)
	postRequestUsingRetryBecauseServerMightNotYetBeUp(t, req)
}

func postRequestUsingRetryBecauseServerMightNotYetBeUp(t *testing.T, req *http.Request) {
	client := &http.Client{}

	var resp *http.Response
	var err error
	for i := 0; i < 5; i++ {
		resp, err = client.Do(req)
		if err == nil {
			break
		}
		t.Logf("Retrying... (%d/5)", i+1)
		time.Sleep(time.Duration((1 << i) * time.Second))
	}
	if err != nil {
		t.Fatalf("Failed to send request: %v. Server did probably not start up.", err)
	}
	defer resp.Body.Close()
}

func createRequest(t *testing.T, payload string, secret string) *http.Request {
	headers := map[string]string{
		"X-Hub-Signature-256": createSignature(payload, secret),
		"Content-Type":        "application/json",
	}
	req, err := http.NewRequest("POST", "http://localhost:8080/webhook", strings.NewReader(payload))
	if err != nil {
		t.Fatalf("Failed to create request: %v", err)
	}
	for k, v := range headers {
		req.Header.Set(k, v)
	}
	return req
}

func createSignature(message string, secret string) string {
	h := hmac.New(sha256.New, []byte(secret))
	h.Write([]byte(message))
	return hex.EncodeToString(h.Sum(nil))
}

func consumeMessage(t *testing.T, amqpUri string) string {
	conn, err := amqp.Dial(amqpUri)
	if err != nil {
		t.Fatalf("Failed to connect to RabbitMQ: %v", err)
	}
	defer conn.Close()
	ch, err := conn.Channel()
	if err != nil {
		t.Fatalf("Failed to open a channel: %v", err)
	}
	defer ch.Close()

	_, err = ch.QueueDeclare(
		"webhook-queue", // name
		true,            // durable
		false,           // delete when unused
		false,           // exclusive
		false,           // no-wait
		nil,             // arguments
	)

	if err != nil {
		t.Fatalf("Failed to declare a queue: %v", err)
	}

	deliveryChan, err := ch.Consume("webhook-queue", "", true, false, false, false, nil)

	if err != nil {
		t.Fatalf("Failed to register a consumer: %v", err)
	}

	var msg amqp.Delivery
	select {
	case <-time.After(10 * time.Second):
		t.Fatal("Timeout waiting for message")
	case msg = <-deliveryChan:
	}

	return string(msg.Body)
}<|MERGE_RESOLUTION|>--- conflicted
+++ resolved
@@ -38,11 +38,7 @@
 func getSecretFromEnv(t *testing.T) string {
 	secret := os.Getenv(webhookSecretEnvVar)
 	if secret == "" {
-<<<<<<< HEAD
-		t.Skip("WEBHOOK_SECRET environment variable not set, skip tests")
-=======
-		t.Fatal(webhookSecretEnvVar + " environment variable not set")
->>>>>>> 8fe6b0a8
+		t.Skip(webhookSecretEnvVar + " environment variable not set, skip tests")
 	}
 	return secret
 }
@@ -50,11 +46,7 @@
 func getAmqpUriFromEnv(t *testing.T) string {
 	uri := os.Getenv(rabbitMQUriEnvVar)
 	if uri == "" {
-<<<<<<< HEAD
-		t.Skip("RABBITMQ_CONNECT_STRING environment variable not set, skip tests")
-=======
-		t.Fatal(rabbitMQUriEnvVar + " environment variable not set")
->>>>>>> 8fe6b0a8
+		t.Skip(rabbitMQUriEnvVar + " environment variable not set, skip tests")
 	}
 	return uri
 }

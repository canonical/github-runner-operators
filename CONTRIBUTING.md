# Contribute

## Overview

This document explains the processes and practices recommended for contributing enhancements to the codebase.

- Generally, before developing enhancements to this code base, you should consider [opening an issue](https://github.com/canonical/github-runner-operator/issues) explaining your use case.
- If you would like to chat with us about your use-cases or proposed implementation, you can reach us at [Canonical Charm Development Matrix public channel](https://matrix.to/#/#charmhub-charmdev:ubuntu.com) or [Discourse](https://discourse.charmhub.io/).
- All enhancements require review before being merged. Code review typically examines
  - code quality
  - test coverage

## Code of conduct

When contributing, you must abide by the
[Ubuntu Code of Conduct](https://ubuntu.com/community/ethos/code-of-conduct).

## Submissions

If you want to address an issue or a bug in this project,
notify in advance the people involved to avoid confusion;
also, reference the issue or bug number when you submit the changes.

- [Fork](https://docs.github.com/en/pull-requests/collaborating-with-pull-requests/working-with-forks/about-forks)
  our [GitHub repository](https://github.com/canonical/github-runner-operators)
  and add the changes to your fork, properly structuring your commits,
  providing detailed commit messages and signing your commits.
- Make sure the updated project builds and runs without warnings or errors;
  this includes linting, documentation, code and tests.
- Submit the changes as a
  [pull request (PR)](https://docs.github.com/en/pull-requests/collaborating-with-pull-requests/proposing-changes-to-your-work-with-pull-requests/creating-a-pull-request-from-a-fork).

Your changes will be reviewed in due time; if approved, they will be eventually merged.

### Describing pull requests

To be properly considered, reviewed and merged,
your pull request must provide the following details:

- **Title**: Summarize the change in a short, descriptive title.

- **Overview**: Describe the problem that your pull request solves.
  Mention any new features, bug fixes or refactoring.

- **Rationale**: Explain why the change is needed.

- **Checklist**: Complete the following items:

  - The PR is tagged with appropriate label (`urgent`, `trivial`, `senior-review-required`, `documentation`).

### Signing commits

To improve contribution tracking,
we use the [Canonical contributor license agreement](https://assets.ubuntu.com/v1/ff2478d1-Canonical-HA-CLA-ANY-I_v1.2.pdf)
(CLA) as a legal sign-off, and we require all commits to have verified signatures.

### Canonical contributor agreement

Canonical welcomes contributions to this repository. Please check out our [contributor agreement](https://ubuntu.com/legal/contributors) if you’re interested in contributing to the solution.

#### Verified signatures on commits

All commits in a pull request must have cryptographic (verified) signatures.
To add signatures on your commits, follow the
[GitHub documentation](https://docs.github.com/en/authentication/managing-commit-signature-verification/signing-commits).

## Develop

For any problems with this charm, please [report bugs here](https://github.com/canonical/github-runner-operator/issues).

The code can be downloaded as follows:

```shell
git clone https://github.com/canonical/github-runner-operators.git
```

The code structure is as follows

- `internal/`: Internal libraries for the applications
- `webhook-gateway`: The webhook gateway application and charm code
- `planner`: The planner application code

### Style & GitHub Copilot

We like to follow idomatic Go practices and community standards when writing Go code.
We have added an instruction file `go.instructions.md` in `.github/instructions.md` that is used by GitHub Copilot to help you write code that follows these practices.

### Test

This project uses standard Go testing tools for unit tests and integration tests.
You can have a look at the GitHub actions workflows in `.github/workflows/` to see how the tests are run in CI.

Run unit tests using:

```shell
go test -race -v ./...
```

Run `webhook-gateway` integration tests using:

```shell
APP_PORT=8080 WEBHOOK_SECRET=fake RABBITMQ_CONNECT_STRING="amqp://guest:guest@localhost:5672/" go test -cover -v  ./webhook-gateway -integration
```

It assumes you have access to a RabbitMQ server running reachable at $RABBITMQ_CONNECT_STRING.
You can use `docker` to run a RabbitMQ server locally:

```shell
docker run -d  --rm --name rabbitmq -p 5672:5672 -p 15672:15672 rabbitmq:4-management
```

<<<<<<< HEAD
### Test design

We intend to have unit tests for all the logic in the internal packages (located in the `internal/` directory).
Unit tests should test the logic in isolation using mocks/fakes for external dependencies. They should be fast to execute.

Integration tests should test the integration of various components together. They should be located in the main
package of the application they are testing (e.g. in `webhook-gateway/main_test.go` for the webhook gateway application).

In addition to application integration tests, we also have charm integration tests located in the respective charm directories
(e.g. in `webhook-gateway/charm/tests/integration` for the webhook gateway charm). These tests should test the charm 
deployment and its integration with other charms. Aim to not duplicate application logic tests in charm integration tests.

Aim to keep tests fast to execute and reliable.

### Coverage

We aim to have at least 80% code coverage for all internal packages. New code that lowers the current coverage
should be avoided and discouraged during code reviews.
=======
Run `planner` integration tests using:

```shell
POSTGRESQL_DB_CONNECT_STRING="postgres://postgres:postgres@localhost:5432/gh_runner_operators?sslmode=disable" APP_PORT=8080 go test ./planner -v -count=1
```

It assumes you are connected to a local PostgreSQL database "gh_runner_operators" as user "postgres" on host "localhost" at port "5432".
>>>>>>> 4002ea24

### Charm development

The charm uses the [12 factor app pattern](https://canonical-12-factor-app-support.readthedocs-hosted.com/latest/).
In order to build the webhook-gateway rock, use the
`build-webhook-gateway-rock.sh` script.

The `github-runner-webhook-gateway` charm code is in the `webhook-gateway/charm` directory.

Integration tests for the charm are in the `webhook-gateway/charm/tests/integration` directory.

Have a look at [this tutorial](https://documentation.ubuntu.com/charmcraft/latest/tutorial/kubernetes-charm-go/)
for a step-by-step guide to develop a Kubernetes charm using Go.

To run the charm integration test, the charm file and rock has to be provided as input.
You would need an LXD and MicroK8s cloud to run the tests. Ensure the `microk8s`
controller is active in your Juju client before running the tests. An
example run command in the root directory is as follows:

```shell
tox -e webhook-gateway-integration --  --charm-file ./github-runner-webhook-gateway_amd64.charm --webhook-gateway-image localhost:32000/webhook-gateway:0.1
```

To add the rock to the MicroK8s registry, use the following command:

```shell
rockcraft.skopeo copy \
  --insecure-policy --dest-tls-verify=false \
  oci-archive:webhook-gateway_0.1_amd64.rock \
  docker://localhost:32000/webhook-gateway:0.1
```<|MERGE_RESOLUTION|>--- conflicted
+++ resolved
@@ -109,7 +109,15 @@
 docker run -d  --rm --name rabbitmq -p 5672:5672 -p 15672:15672 rabbitmq:4-management
 ```
 
-<<<<<<< HEAD
+Run `planner` integration tests using:
+
+```shell
+POSTGRESQL_DB_CONNECT_STRING="postgres://postgres:postgres@localhost:5432/gh_runner_operators?sslmode=disable" APP_PORT=8080 go test ./planner -v -count=1
+```
+
+It assumes you are connected to a local PostgreSQL database "gh_runner_operators" as user "postgres" on host "localhost" at port "5432".
+
+
 ### Test design
 
 We intend to have unit tests for all the logic in the internal packages (located in the `internal/` directory).
@@ -128,15 +136,7 @@
 
 We aim to have at least 80% code coverage for all internal packages. New code that lowers the current coverage
 should be avoided and discouraged during code reviews.
-=======
-Run `planner` integration tests using:
 
-```shell
-POSTGRESQL_DB_CONNECT_STRING="postgres://postgres:postgres@localhost:5432/gh_runner_operators?sslmode=disable" APP_PORT=8080 go test ./planner -v -count=1
-```
-
-It assumes you are connected to a local PostgreSQL database "gh_runner_operators" as user "postgres" on host "localhost" at port "5432".
->>>>>>> 4002ea24
 
 ### Charm development
 
